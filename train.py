--- conflicted
+++ resolved
@@ -64,11 +64,7 @@
     't_sampling': 'discrete-dt',
     'dt_sampling': 'uniform',
     'bootstrap_cfg': 0,
-<<<<<<< HEAD
-    'bootstrap_every': 16, # Make sure its a divisor of batch size.
-=======
     'bootstrap_every': 4,  # Make sure its a divisor of batch size.
->>>>>>> 2f4196b0
     'bootstrap_ema': 1,
     'bootstrap_dt_bias': 0,
     'train_type': 'shortcut'  # or naive.
