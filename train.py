from typing import Any
import jax.numpy as jnp
from absl import app, flags
from functools import partial
import numpy as np
import tqdm
import jax
import jax.numpy as jnp
import flax
import optax
import wandb

from ml_collections import config_flags
import ml_collections

from utils.wandb import setup_wandb, default_wandb_config
from utils.train_state import TrainStateEma
from utils.checkpoint import Checkpoint
from utils.stable_vae import StableVAE
from utils.sharding import create_sharding, all_gather
from utils.datasets import get_dataset
from model import DiT
from helper_eval import eval_model
from helper_inference import do_inference

FLAGS = flags.FLAGS
flags.DEFINE_string('dataset_name', 'imagenet256', 'Environment name.')
flags.DEFINE_string(
    'load_dir', None, 'Logging dir (if not None, save params).')
flags.DEFINE_string(
    'save_dir', None, 'Logging dir (if not None, save params).')
flags.DEFINE_string('fid_stats', None, 'FID stats file.')
# Must be the same across all processes.
flags.DEFINE_integer('seed', 10, 'Random seed.')
flags.DEFINE_integer('log_interval', 1000, 'Logging interval.')
flags.DEFINE_integer('eval_interval', 5000, 'Eval interval.')
flags.DEFINE_integer('save_interval', 100000, 'Eval interval.')
flags.DEFINE_integer('batch_size', 32, 'Mini batch size.')
flags.DEFINE_integer('max_steps', int(1_000_000), 'Number of training steps.')
flags.DEFINE_integer('debug_overfit', 0, 'Debug overfitting.')
flags.DEFINE_string('mode', 'train', 'train or inference.')
flags.DEFINE_string('machine','undefined','run from where')
flags.DEFINE_string('git_branch','IN_norm1_flow','run from which branch')

model_config = ml_collections.ConfigDict({
    'lr': 0.0001,
    'beta1': 0.9,
    'beta2': 0.999,
    'weight_decay': 0.1,
    'use_cosine': 0,
    'warmup': 0,
    'dropout': 0.0,
    'hidden_size': 768,  # change this!
    'patch_size': 8,  # change this!
    'depth': 2,  # change this!
    'num_heads': 2,  # change this!
    'mlp_ratio': 1,  # change this!
    'class_dropout_prob': 0.1,
    'num_classes': 1000,
    'denoise_timesteps': 128,
    'cfg_scale': 4.0,
    'target_update_rate': 0.999,
    'use_ema': 1,
    'use_stable_vae': 1,
    'sharding': 'dp',  # dp or fsdp.
    't_sampling': 'discrete-dt',
    'dt_sampling': 'uniform',
    'bootstrap_cfg': 0,
    'bootstrap_every': 4,  # Make sure its a divisor of batch size.
    'bootstrap_ema': 1,
    'bootstrap_dt_bias': 0,
    'train_type': 'shortcut'  # or naive.
})

<<<<<<< HEAD
    
=======

wandb_config = default_wandb_config()
wandb_config.update({
    'project': 'shortcut',
    'name': 'shortcut_{dataset_name}',
})

config_flags.DEFINE_config_dict('wandb', wandb_config, lock_config=False)
config_flags.DEFINE_config_dict('model', model_config, lock_config=False)

>>>>>>> bb5f8689
##############################################
# Training Code.
##############################################


def main(_):
    wandb_config = default_wandb_config()
    wandb_config.update({
        'project': 'shortcut',
        'name': 'shortcut_{dataset_name}_{FLAG.git_branch}_{FLAG.machine}',
    })
    config_flags.DEFINE_config_dict('wandb', wandb_config, lock_config=False)
    config_flags.DEFINE_config_dict('model', model_config, lock_config=False)

    np.random.seed(FLAGS.seed)
    print("Using devices", jax.local_devices())
    device_count = len(jax.local_devices())
    global_device_count = jax.device_count()
    print("Device count", device_count)
    print("Global device count", global_device_count)
    local_batch_size = FLAGS.batch_size // (
        global_device_count // device_count)
    print("Global Batch: ", FLAGS.batch_size)
    print("Node Batch: ", local_batch_size)
    print("Device Batch:", local_batch_size // device_count)

    # Create wandb logger
    if jax.process_index() == 0 and FLAGS.mode == 'train':
        setup_wandb(FLAGS.model.to_dict(), **FLAGS.wandb)

    dataset = get_dataset(FLAGS.dataset_name,
                          local_batch_size, True, FLAGS.debug_overfit)
    dataset_valid = get_dataset(
        FLAGS.dataset_name, local_batch_size, False, FLAGS.debug_overfit)
    example_obs, example_labels = next(dataset)
    example_obs = example_obs[:1]
    example_obs_shape = example_obs.shape

    if FLAGS.model.use_stable_vae:
        vae = StableVAE.create()
        if 'latent' in FLAGS.dataset_name:
            example_obs = example_obs[:, :, :, example_obs.shape[-1] // 2:]
            example_obs_shape = example_obs.shape
        else:
            example_obs = vae.encode(jax.random.PRNGKey(0), example_obs)
        example_obs_shape = example_obs.shape
        vae_rng = jax.random.PRNGKey(42)
        vae_encode = jax.jit(vae.encode)
        vae_decode = jax.jit(vae.decode)

    if FLAGS.fid_stats is not None:
        from utils.fid import get_fid_network, fid_from_stats
        get_fid_activations = get_fid_network()
        truth_fid_stats = np.load(FLAGS.fid_stats)
    else:
        get_fid_activations = None
        truth_fid_stats = None

    ###################################
    # Creating Model and put on devices.
    ###################################
    FLAGS.model.image_channels = example_obs_shape[-1]
    FLAGS.model.image_size = example_obs_shape[1]
    dit_args = {
        'patch_size': FLAGS.model['patch_size'],
        'hidden_size': FLAGS.model['hidden_size'],
        'depth': FLAGS.model['depth'],
        'num_heads': FLAGS.model['num_heads'],
        'mlp_ratio': FLAGS.model['mlp_ratio'],
        'out_channels': example_obs_shape[-1],
        'class_dropout_prob': FLAGS.model['class_dropout_prob'],
        'num_classes': FLAGS.model['num_classes'],
        'dropout': FLAGS.model['dropout'],
        'ignore_dt': False if (FLAGS.model['train_type'] in ('shortcut', 'livereflow')) else True,
    }
    model_def = DiT(**dit_args)
    tabulate_fn = flax.linen.tabulate(model_def, jax.random.PRNGKey(0))
    print(tabulate_fn(example_obs, jnp.zeros((1,)),
          jnp.zeros((1,)), jnp.zeros((1,), dtype=jnp.int32)))

    if FLAGS.model.use_cosine:
        lr_schedule = optax.warmup_cosine_decay_schedule(
            0.0, FLAGS.model['lr'], FLAGS.model['warmup'], FLAGS.max_steps)
    elif FLAGS.model.warmup > 0:
        lr_schedule = optax.linear_schedule(
            0.0, FLAGS.model['lr'], FLAGS.model['warmup'])
    else:
        def lr_schedule(x): return FLAGS.model['lr']
    adam = optax.adamw(learning_rate=lr_schedule,
                       b1=FLAGS.model['beta1'], b2=FLAGS.model['beta2'], weight_decay=FLAGS.model['weight_decay'])
    tx = optax.chain(adam)

    def init(rng):
        param_key, dropout_key, dropout2_key = jax.random.split(rng, 3)
        example_t = jnp.zeros((1,))
        example_dt = jnp.zeros((1,))
        example_label = jnp.zeros((1,), dtype=jnp.int32)
        example_obs = jnp.zeros(example_obs_shape)
        model_rngs = {'params': param_key,
                      'label_dropout': dropout_key, 'dropout': dropout2_key}
        params = model_def.init(model_rngs, example_obs,
                                example_t, example_dt, example_label)['params']
        opt_state = tx.init(params)
        return TrainStateEma.create(model_def, params, rng=rng, tx=tx, opt_state=opt_state)

    rng = jax.random.PRNGKey(FLAGS.seed)
    train_state_shape = jax.eval_shape(init, rng)

    data_sharding, train_state_sharding, no_shard, shard_data, global_to_local = create_sharding(
        FLAGS.model.sharding, train_state_shape)
    train_state = jax.jit(init, out_shardings=train_state_sharding)(rng)
    jax.debug.visualize_array_sharding(
        train_state.params['FinalLayer_0']['Dense_0']['kernel'])
    jax.debug.visualize_array_sharding(
        train_state.params['TimestepEmbedder_1']['Dense_0']['kernel'])
    jax.experimental.multihost_utils.assert_equal(
        train_state.params['TimestepEmbedder_1']['Dense_0']['kernel'])
    start_step = 1

    if FLAGS.load_dir is not None:
        cp = Checkpoint(FLAGS.load_dir)
        replace_dict = cp.load_as_dict()['train_state']
        del replace_dict['opt_state']  # Debug
        train_state = train_state.replace(**replace_dict)
        if FLAGS.wandb.run_id != "None":  # If we are continuing a run.
            start_step = train_state.step
        train_state = jax.jit(
            lambda x: x, out_shardings=train_state_sharding)(train_state)
        print("Loaded model with step", train_state.step)
        train_state = train_state.replace(step=0)
        jax.debug.visualize_array_sharding(
            train_state.params['FinalLayer_0']['Dense_0']['kernel'])
        del cp

    if FLAGS.model.train_type == 'progressive' or FLAGS.model.train_type == 'consistency-distillation':
        train_state_teacher = jax.jit(
            lambda x: x, out_shardings=train_state_sharding)(train_state)
    else:
        train_state_teacher = None

    visualize_labels = example_labels
    visualize_labels = shard_data(visualize_labels)
    visualize_labels = jax.experimental.multihost_utils.process_allgather(
        visualize_labels)
    imagenet_labels = open('data/imagenet_labels.txt').read().splitlines()

    ###################################
    # Update Function
    ###################################

    @partial(jax.jit, out_shardings=(train_state_sharding, no_shard))
    def update(train_state, train_state_teacher, images, labels, force_t=-1, force_dt=-1):
        new_rng, targets_key, dropout_key, perm_key = jax.random.split(
            train_state.rng, 4)
        info = {}

        id_perm = jax.random.permutation(perm_key, images.shape[0])
        images = images[id_perm]
        labels = labels[id_perm]
        images = jax.lax.with_sharding_constraint(images, data_sharding)
        labels = jax.lax.with_sharding_constraint(labels, data_sharding)

        if FLAGS.model['cfg_scale'] == 0:  # For unconditional generation.
            labels = jnp.ones(
                labels.shape[0], dtype=jnp.int32) * FLAGS.model['num_classes']

        if FLAGS.model['train_type'] == 'naive':
            from baselines.targets_naive import get_targets
            x_t, v_t, t, dt_base, labels, info = get_targets(
                FLAGS, targets_key, train_state, images, labels, force_t, force_dt)
        elif FLAGS.model['train_type'] == 'shortcut':
            from targets_shortcut import get_targets
            x_t, v_t, t, dt_base, labels, info = get_targets(
                FLAGS, targets_key, train_state, images, labels, force_t, force_dt)
        elif FLAGS.model['train_type'] == 'progressive':
            from baselines.targets_progressive import get_targets
            x_t, v_t, t, dt_base, labels, info = get_targets(
                FLAGS, targets_key, train_state, train_state_teacher, images, labels, force_t, force_dt)
        elif FLAGS.model['train_type'] == 'consistency-distillation':
            from baselines.targets_consistency_distillation import get_targets
            x_t, v_t, t, dt_base, labels, info = get_targets(
                FLAGS, targets_key, train_state, train_state_teacher, images, labels, force_t, force_dt)
        elif FLAGS.model['train_type'] == 'consistency':
            from baselines.targets_consistency_training import get_targets
            x_t, v_t, t, dt_base, labels, info = get_targets(
                FLAGS, targets_key, train_state, images, labels, force_t, force_dt)
        elif FLAGS.model['train_type'] == 'livereflow':
            from baselines.targets_livereflow import get_targets
            x_t, v_t, t, dt_base, labels, info = get_targets(
                FLAGS, targets_key, train_state, images, labels, force_t, force_dt)

        def loss_fn(grad_params):
            v_prime, logvars, activations = train_state.call_model(x_t, t, dt_base, labels, train=True, rngs={
                                                                   'dropout': dropout_key}, params=grad_params, return_activations=True)
            mse_v = jnp.mean((v_prime - v_t) ** 2, axis=(1, 2, 3))
            loss = jnp.mean(mse_v)

            info = {
                'loss': loss,
                'v_magnitude_prime': jnp.sqrt(jnp.mean(jnp.square(v_prime))),
                **{'activations/' + k: jnp.sqrt(jnp.mean(jnp.square(v))) for k, v in activations.items()},
            }

            if FLAGS.model['train_type'] == 'shortcut' or FLAGS.model['train_type'] == 'livereflow':
                bootstrap_size = FLAGS.batch_size // FLAGS.model['bootstrap_every']
                info['loss_flow'] = jnp.mean(mse_v[bootstrap_size:])
                info['loss_bootstrap'] = jnp.mean(mse_v[:bootstrap_size])

            return loss, info

        grads, new_info = jax.grad(loss_fn, has_aux=True)(train_state.params)
        info = {**info, **new_info}
        updates, new_opt_state = train_state.tx.update(
            grads, train_state.opt_state, train_state.params)
        new_params = optax.apply_updates(train_state.params, updates)

        info['grad_norm'] = optax.global_norm(grads)
        info['update_norm'] = optax.global_norm(updates)
        info['param_norm'] = optax.global_norm(new_params)
        info['lr'] = lr_schedule(train_state.step)

        train_state = train_state.replace(
            rng=new_rng, step=train_state.step + 1, params=new_params, opt_state=new_opt_state)
        train_state = train_state.update_ema(FLAGS.model['target_update_rate'])
        return train_state, info

    if FLAGS.mode != 'train':
        do_inference(FLAGS, train_state, None, dataset, dataset_valid, shard_data, vae_encode, vae_decode, update,
                     get_fid_activations, imagenet_labels, visualize_labels,
                     fid_from_stats, truth_fid_stats)
        return

    ###################################
    # Train Loop
    ###################################

    for i in tqdm.tqdm(range(1 + start_step, FLAGS.max_steps + 1 + start_step),
                       smoothing=0.1,
                       dynamic_ncols=True):

        # Sample data.
        if not FLAGS.debug_overfit or i == 1:
            batch_images, batch_labels = shard_data(*next(dataset))
            if FLAGS.model.use_stable_vae and 'latent' not in FLAGS.dataset_name:
                vae_rng, vae_key = jax.random.split(vae_rng)
                batch_images = vae_encode(vae_key, batch_images)

        # Train update.
        train_state, update_info = update(
            train_state, train_state_teacher, batch_images, batch_labels)

        if i % FLAGS.log_interval == 0 or i == 1:
            update_info = jax.device_get(update_info)
            update_info = jax.tree_map(lambda x: np.array(x), update_info)
            update_info = jax.tree_map(lambda x: x.mean(), update_info)
            train_metrics = {f'training/{k}': v for k,
                             v in update_info.items()}

            valid_images, valid_labels = shard_data(*next(dataset_valid))
            if FLAGS.model.use_stable_vae and 'latent' not in FLAGS.dataset_name:
                valid_images = vae_encode(vae_rng, valid_images)
            _, valid_update_info = update(
                train_state, train_state_teacher, valid_images, valid_labels)
            valid_update_info = jax.device_get(valid_update_info)
            valid_update_info = jax.tree_map(
                lambda x: x.mean(), valid_update_info)
            train_metrics['training/loss_valid'] = valid_update_info['loss']

            if jax.process_index() == 0:
                wandb.log(train_metrics, step=i)

        if FLAGS.model['train_type'] == 'progressive':
            num_sections = np.log2(
                FLAGS.model['denoise_timesteps']).astype(jnp.int32)
            if i % (FLAGS.max_steps // num_sections) == 0:
                train_state_teacher = jax.jit(
                    lambda x: x, out_shardings=train_state_sharding)(train_state)

        if i % FLAGS.eval_interval == 0:
            eval_model(FLAGS, train_state, train_state_teacher, i, dataset, dataset_valid, shard_data, vae_encode, vae_decode, update,
                       get_fid_activations, imagenet_labels, visualize_labels,
                       fid_from_stats, truth_fid_stats)

        if i % FLAGS.save_interval == 0 and FLAGS.save_dir is not None:
            train_state_gather = jax.experimental.multihost_utils.process_allgather(
                train_state)
            if jax.process_index() == 0:
                cp = Checkpoint(
                    FLAGS.save_dir+str(train_state_gather.step+1), parallel=False)
                cp.train_state = train_state_gather
                cp.save()
                del cp
            del train_state_gather


if __name__ == '__main__':
    app.run(main)<|MERGE_RESOLUTION|>--- conflicted
+++ resolved
@@ -72,20 +72,6 @@
     'train_type': 'shortcut'  # or naive.
 })
 
-<<<<<<< HEAD
-    
-=======
-
-wandb_config = default_wandb_config()
-wandb_config.update({
-    'project': 'shortcut',
-    'name': 'shortcut_{dataset_name}',
-})
-
-config_flags.DEFINE_config_dict('wandb', wandb_config, lock_config=False)
-config_flags.DEFINE_config_dict('model', model_config, lock_config=False)
-
->>>>>>> bb5f8689
 ##############################################
 # Training Code.
 ##############################################
