import jax
import jax.experimental
import wandb
import jax.numpy as jnp
import numpy as np
import tqdm
import matplotlib.pyplot as plt
from matplotlib.ticker import AutoMinorLocator
from functools import partial
import os
import csv
##############################################################################
from helper_eval_for_mb import stream_mbvar_and_csv, _nice_xticks, _plot_mbvar



def eval_model(
    FLAGS,
    train_state,
    train_state_teacher,
    step,
    dataset,
    dataset_valid,
    shard_data,
    vae_encode,
    vae_decode,
    update,
    get_fid_activations,
    imagenet_labels,
    visualize_labels,
    fid_from_stats,
    truth_fid_stats,
):
    with jax.spmd_mode('allow_all'):
        global_device_count = jax.device_count()
        key = jax.random.PRNGKey(42 + jax.process_index())
        batch_images, batch_labels = next(dataset)
        valid_images, valid_labels = next(dataset_valid)
        if FLAGS.model.use_stable_vae and 'latent' not in FLAGS.dataset_name:
            batch_images = vae_encode(key, batch_images)
            valid_images = vae_encode(key, valid_images)
        if 'latent' in FLAGS.dataset_name:
            eps_valid = valid_images[..., :valid_images.shape[-1]//2]
            batch_images = batch_images[..., batch_images.shape[-1]//2:]
            valid_images = valid_images[..., valid_images.shape[-1]//2:]
        batch_labels_sharded, valid_labels_sharded = shard_data(
            batch_labels, valid_labels)
        labels_uncond = shard_data(jnp.ones(
            batch_labels.shape, dtype=jnp.int32) * FLAGS.model['num_classes'])  # Null token
        eps = jax.random.normal(key, batch_images.shape)

        # === FIXED NOISE cho "Denoising at N steps" (cùng batch nhiễu cho 80 đồ thị) ===
        FIX_EVAL_NOISE_SEED = 42
        eval_key = jax.random.PRNGKey(FIX_EVAL_NOISE_SEED)
        # eval_key = jax.random.fold_in(eval_key, jax.process_index())
        # ~N(0,I), cố định theo host
        eps_eval = jax.random.normal(eval_key, batch_images.shape)

        def process_img(img):
<<<<<<< HEAD
            # Nhận (N,H,W,C) hoặc (H,W,C). Chỉ cắt batch nếu THỰC SỰ có batch.
            if img.ndim == 4:
                img = img[0]                  # (H,W,C)
            elif img.ndim != 3:
                raise ValueError(
                    f"Unexpected image ndim={img.ndim}, expected 3 or 4")

            # Nếu grayscale với C=1 thì chuyển về (H,W) cho imshow.
            if img.shape[-1] == 1:
                img = img[..., 0]             # (H,W)

            # Nếu dùng Stable-VAE latent -> decode sau khi chuẩn hoá shape
            if FLAGS.model.use_stable_vae:
                img = vae_decode(img[None])[0]  # -> (H,W,3)

            # Chuẩn hoá về [0,1]
            img = jnp.clip(img * 0.5 + 0.5, 0, 1)

            # Trả về NumPy host array cho matplotlib
=======
            # to JAX array
            img = jnp.asarray(img)

            # Nếu có batch (4D), lấy sample đầu; nếu 3D thì giữ nguyên
            if img.ndim == 4:
                img = img[0]
            elif img.ndim == 3:
                pass
            elif img.ndim == 2:
                # Trường hợp hiếm (H, W) -> thêm kênh giả
                img = img[..., None]
            else:
                raise ValueError(
                    f"Unexpected image shape for viz: {img.shape}")

            # KHÔNG squeeze thêm nữa để khỏi mất kênh
            # if img.shape[-1] == 1:  # (tuỳ dataset)
            #     img = jnp.squeeze(img, axis=-1)

            # Nếu đang dùng Stable VAE: img lúc này là latent (H, W, 4) -> decode ra pixel
            if FLAGS.model.use_stable_vae:
                # kỳ vọng img.shape[-1] == 4; nếu khác 4, nhiều khả năng bạn đã đưa pixel 3-ch vào đây
                img = vae_decode(img[None])[0]  # -> (H, W, 3)

            # Chuẩn hoá về [0,1] cho imshow
            img = img * 0.5 + 0.5
            img = jnp.clip(img, 0, 1)

>>>>>>> 2f4196b0
            return np.array(img)

        @partial(jax.jit, static_argnums=(5,))
        def call_model(train_state, images, t, dt, labels, use_ema=True):
            if use_ema and FLAGS.model.use_ema:
                call_fn = train_state.call_model_ema
            else:
                call_fn = train_state.call_model
            output = call_fn(images, t, dt, labels, train=False)
            return output

        print("Training Loss per T.")
        if FLAGS.model.denoise_timesteps == 128:
            fig, axs = plt.subplots(5, 8, figsize=(15, 12))
            d_list = [0, 1, 2, 3, 4, 5, 6, 7]
        else:
            fig, axs = plt.subplots(3, 6, figsize=(15, 8))
            d_list = [0, 1, 2, 3, 4, 5]
        for d in d_list:
            infos = None
            for t in np.arange(0, 32):
                t = t * (1.0 / 32)

                batch_images_n, batch_labels_n = next(dataset)
                if FLAGS.model.use_stable_vae and 'latent' not in FLAGS.dataset_name:
                    batch_images_n = vae_encode(key, batch_images_n)
                batch_images_sharded, batch_labels_sharded = shard_data(
                    batch_images_n, batch_labels_n)
                _, info = update(train_state, train_state_teacher,
                                 batch_images_sharded, batch_labels_sharded, force_t=t, force_dt=d)
                info = jax.experimental.multihost_utils.process_allgather(info)
                if infos is None:
                    infos = jax.tree_map(lambda x: [x], info)
                else:
                    infos = jax.tree_map(lambda x, y: y + [x], info, infos)
            time_axis = np.arange(0, 32) / 32
            axs[0, d].plot(time_axis, infos['loss'])
            axs[0, d].set_title(f"All {d}")
            if FLAGS.model['train_type'] == 'shortcut':
                axs[1, d].plot(time_axis, infos['loss_flow'])
                axs[1, d].set_title(f"Flow {d}")
                axs[2, d].plot(time_axis, infos['loss_bootstrap'])
                axs[2, d].set_title(f"Bootstrap {d}")

            if jax.process_index() == 0:

                fig.tight_layout()
                wandb.log({f'mse': wandb.Image(fig)}, step=step)

        print("One-step Denoising at various t.")

        # Dùng biến cục bộ để KHÔNG ảnh hưởng eps_eval cho block N steps
        eps_one_step = eps_valid if 'latent' in FLAGS.dataset_name else eps

        for dt_type in ['flow', 'shortcut']:
            if len(jax.local_devices()) == 8:
                if dt_type == 'flow':
                    t = jnp.arange(8) / 8  # between 0 and 0.875
                    t = jnp.tile(t, valid_images.shape[0] // 8)  # [batch, etc]
                    dt = 0
                    dt_base = jnp.ones_like(
                        t) * np.log2(FLAGS.model.denoise_timesteps)
                elif dt_type == 'shortcut':
                    dt_base = jnp.array([0, 0, 0, 1, 2, 3, 4, 5])
                    if FLAGS.model.denoise_timesteps == 128:
                        dt_base = jnp.array([0, 1, 2, 3, 4, 5, 6, 7])
                    dt_base = jnp.tile(
                        dt_base, valid_images.shape[0] // 8)  # [batch, etc]
                    dt = 2.0 ** (-dt_base)
                    t = 1 - dt
<<<<<<< HEAD
                eps_tile = jnp.repeat(eps, 8, axis=0)[:valid_images.shape[0]]
=======
                eps_tile = jnp.repeat(eps_one_step, 8, axis=0)[
                    :valid_images.shape[0]]
>>>>>>> 2f4196b0
                valid_images_tile = jnp.repeat(valid_images, 8, axis=0)[
                    :valid_images.shape[0]]
                t_full = t[..., None, None, None]
                x_t = (1 - (1 - 1e-5) * t_full) * \
                    eps_tile + t_full * valid_images_tile
                x_t, t, dt_base = shard_data(x_t, t, dt_base)
                v_pred = call_model(
                    train_state, x_t, t, dt_base, valid_labels_sharded if FLAGS.model.cfg_scale != 0 else labels_uncond)
                x_1_pred = x_t + v_pred * (1-t[..., None, None, None])
<<<<<<< HEAD
                x_t = jax.experimental.multihost_utils.process_allgather(x_t)
                x_1_pred = jax.experimental.multihost_utils.process_allgather(
                    x_1_pred)
                valid_images_gather = jax.experimental.multihost_utils.process_allgather(
                    shard_data(valid_images_tile))
                if jax.process_index() == 0:
                    # valid_images_gather is [batchsize] wide. Every 8 corresponds to a timescale.
                    fig, axs = plt.subplots(8, 4*3, figsize=(30, 30))

                    for j in range(min(4, valid_images_gather.shape[0] // 8)):
                        for k in range(8):
                            axs[k, 3*j].imshow(process_img(
                                valid_images_gather[j*8 + k]), vmin=0, vmax=1)
                            axs[k, 3*j +
                                1].imshow(process_img(x_t[j*8 + k]), vmin=0, vmax=1)
                            axs[k, 3*j +
                                2].imshow(process_img(x_1_pred[j*8 + k]), vmin=0, vmax=1)
                    wandb.log(
                        {f'reconstruction_{dt_type}': wandb.Image(fig)}, step=step)
                    plt.close(fig)
=======
                x_t_host = np.array(jax.device_get(x_t))
                x1_host = np.array(jax.device_get(x_1_pred))
                valid_host = np.array(jax.device_get(valid_images_tile))

                # Flatten batch về [B_global, H, W, C]
                x_t_flat = x_t_host.reshape(-1, *x_t_host.shape[-3:])
                x1_flat = x1_host.reshape(-1, *x1_host.shape[-3:])
                valid_flat = valid_host.reshape(-1, *valid_host.shape[-3:])

                # Mỗi nhóm 8 ảnh tương ứng 8 mốc t; số nhóm khả dụng:
                groups = valid_flat.shape[0] // 8
                n_show = min(4, groups)

                if jax.process_index() == 0 and n_show > 0:
                    # 8 hàng, 3 cột mỗi sample
                    fig, axs = plt.subplots(
                        8, 3 * n_show, figsize=(6 * n_show, 24))

                    # đảm bảo axs luôn là 2D
                    axs = np.atleast_2d(axs)

                    for j in range(n_show):
                        for k in range(8):
                            base = j * 8 + k
                            axs[k, 3*j +
                                0].imshow(process_img(valid_flat[base]), vmin=0, vmax=1)
                            axs[k, 3*j +
                                1].imshow(process_img(x_t_flat[base]),   vmin=0, vmax=1)
                            axs[k, 3*j +
                                2].imshow(process_img(x1_flat[base]),    vmin=0, vmax=1)
                            axs[k, 3*j + 0].set_axis_off()
                            axs[k, 3*j + 1].set_axis_off()
                            axs[k, 3*j + 2].set_axis_off()
>>>>>>> 2f4196b0

                    wandb.log(
                        {f"reconstruction_{dt_type}": wandb.Image(fig)}, step=step)
                    plt.close(fig)

        denoise_timesteps_list = [1, 2, 4, 8, 16, 32]
        if FLAGS.model.denoise_timesteps == 128:
            denoise_timesteps_list.append(128)
        if FLAGS.model.cfg_scale != 0:
            denoise_timesteps_list.append('cfg')
###################################################################################################

        for denoise_timesteps in denoise_timesteps_list:
            do_cfg = False
            if denoise_timesteps == 'cfg':
                denoise_timesteps = denoise_timesteps_list[-2]
                do_cfg = True
            all_x = []
            delta_t = 1.0 / denoise_timesteps
<<<<<<< HEAD
            x = eps  # [local_batch, ...]
            x = shard_data(x)  # [batch, ...] (on all devices)
            for ti in range(denoise_timesteps):
                t = ti / denoise_timesteps  # From x_0 (noise) to x_1 (data)
                t_vector = jnp.full((eps.shape[0],), t)
=======
            # x = eps # [local_batch, ...]
            # x = shard_data(x) # [batch, ...] (on all devices)

            # BẮT ĐẦU TỪ CÙNG 1 BATCH NHIỄU CỐ ĐỊNH
            x = eps_eval                      # (thay vì: x = eps)
            B_local = eps_eval.shape[0]       # size trước khi shard
            x = shard_data(x)

            for ti in range(denoise_timesteps):
                t = ti / denoise_timesteps  # From x_0 (noise) to x_1 (data)
                t_vector = jnp.full((B_local,), t)  # (thay vì eps.shape[0])
>>>>>>> 2f4196b0
                dt_base = jnp.ones_like(t_vector) * np.log2(denoise_timesteps)
                if FLAGS.model.train_type == 'livereflow' and denoise_timesteps < 128:
                    dt_base = jnp.zeros_like(t_vector)
                t_vector, dt_base = shard_data(t_vector, dt_base)
                if not do_cfg:
                    v = call_model(train_state, x, t_vector, dt_base,
                                   visualize_labels if FLAGS.model.cfg_scale != 0 else labels_uncond)
                else:
                    v_cond = call_model(
                        train_state, x, t_vector, dt_base, visualize_labels)
                    v_uncond = call_model(
                        train_state, x, t_vector, dt_base, labels_uncond)
                    v = v_uncond + FLAGS.model.cfg_scale * (v_cond - v_uncond)
                # giải nhiễu từng bước 1 và ngay sau đó thì tiến hành đo minibatch variance
                x = x + v * delta_t

                if denoise_timesteps <= 8 or ti % (denoise_timesteps // 8) == 0 or ti == FLAGS.model.denoise_timesteps-1:
                    np_x = jax.experimental.multihost_utils.process_allgather(
                        x)
                    all_x.append(np.array(np_x))
            all_x = np.stack(all_x, axis=1)  # (batch, timesteps, H, W, C)
            all_x = all_x[:, -8:]  # Last 8 timesteps

            if jax.process_index() == 0:
                num_viz_samples = min(8, all_x.shape[0])  # Limit samples
                num_viz_timesteps = min(8, all_x.shape[1])  # Limit timesteps
                fig, axs = plt.subplots(num_viz_timesteps, num_viz_samples, figsize=(
                    num_viz_samples * 3, num_viz_timesteps * 3))

                # Fix reshape: Xử lý single Axes (1x1 subplot)
                if num_viz_timesteps == 1 and num_viz_samples == 1:
                    # Single subplot: axs là Axes object, không cần reshape
                    pass
                elif num_viz_timesteps == 1:
                    # 1 row, multiple cols: axs là 1D array, reshape thành 2D (1, N)
                    axs = np.array(axs).reshape(1, -1)
                elif num_viz_samples == 1:
                    # Multiple rows, 1 col: axs là 2D với shape (M, 1), transpose nếu cần
                    axs = axs.reshape(-1, 1)

                for t in range(num_viz_timesteps):
                    for j in range(num_viz_samples):
                        sample_img = process_img(all_x[j, t])  # Single latent
                        if num_viz_timesteps == 1 and num_viz_samples == 1:
                            # Direct call cho single Axes
                            axs.imshow(sample_img, vmin=0, vmax=1)
                        else:
                            axs[t, j].imshow(sample_img, vmin=0, vmax=1)
                            axs[t, j].axis('off')
                            axs[t, j].set_title(f't={t}, sample={j}')
                d_label = 'cfg' if do_cfg else denoise_timesteps
                wandb.log({f'sample_N/{d_label}': wandb.Image(fig)}, step=step)
                plt.close(fig)

        csv_path = os.path.join(
            FLAGS.save_dir if FLAGS.save_dir is not None else '.', 'mbvar_eval.csv')

        # GỌI TRÊN TẤT CẢ HOSTS (không đặt trong if process_index==0)
        mbvar_results = stream_mbvar_and_csv(
            FLAGS=FLAGS,
            train_state=train_state,
            shard_data=shard_data,
            vae_decode=vae_decode,
            call_model=call_model,
            batch_shape=batch_images.shape,
            step=step,
            csv_path=csv_path,
            T_list=(1, 4, 32, 128),
            total_samples=1000,
            decode_to_pixel=False,
            labels_uncond=labels_uncond
        )

        # Chỉ host 0: vẽ đồ thị & upload CSV lên W&B
        if jax.process_index() == 0:
            for T, series in mbvar_results.items():
                if not series['mean']:
                    continue
                xs = np.arange(0, T+1, dtype=np.int32)
                fig2 = _plot_mbvar(xs, series['mean'], series['max'],
                                   series['min'], series['std'], T, step)
                wandb.log({
                    f"mbvar/plot/T{T}": wandb.Image(fig2),
                    f"mbvar/T{T}/mean_sigma2": series['mean'],
                    f"mbvar/T{T}/max_sigma2":  series['max'],
                    f"mbvar/T{T}/min_sigma2":  series['min'],
                    f"mbvar/T{T}/std_sigma2":  series['std'],
                }, step=step)
                plt.close(fig2)

            # ⬇️ Upload CSV lên W&B bằng Artifact (ngay tại đây)
            if os.path.exists(csv_path):
                art = wandb.Artifact(
                    f"mbvar_eval_step_{int(step)}", type="evaluation")
                art.add_file(csv_path)
                wandb.log_artifact(art)

        def do_fid_calc(cfg_scale, denoise_timesteps):
            activations = []
            images_shape = batch_images.shape
            num_generations = 4096
            print(
                f"Calc FID for CFG {cfg_scale} and denoise_timesteps {denoise_timesteps}")
            for fid_it in tqdm.tqdm(range(num_generations // FLAGS.batch_size)):
                key = jax.random.PRNGKey(42)
                key = jax.random.fold_in(key, fid_it)
                key = jax.random.fold_in(key, jax.process_index())
                eps_key, label_key = jax.random.split(key)
                x = jax.random.normal(eps_key, images_shape)
                labels = jax.random.randint(
                    label_key, (images_shape[0],), 0, FLAGS.model.num_classes)
                x, labels = shard_data(x, labels)
                delta_t = 1.0 / denoise_timesteps
                for ti in range(denoise_timesteps):
                    # From x_0 (noise) to x_1 (data)
                    t = ti / denoise_timesteps
                    t_vector = jnp.full((images_shape[0], ), t)
                    dt_base = jnp.ones_like(
                        t_vector) * np.log2(denoise_timesteps)
                    if FLAGS.model.train_type == 'livereflow' and denoise_timesteps < 128:
                        dt_base = jnp.zeros_like(t_vector)
                    t_vector, dt_base = shard_data(t_vector, dt_base)
                    if cfg_scale == 1:
                        v = call_model(train_state, x, t_vector,
                                       dt_base, labels)
                    elif cfg_scale == 0:
                        v = call_model(train_state, x, t_vector,
                                       dt_base, labels_uncond)
                    else:
                        v_pred_uncond = call_model(
                            train_state, x, t_vector, dt_base, labels_uncond)
                        v_pred_label = call_model(
                            train_state, x, t_vector, dt_base, labels)
                        v = v_pred_uncond + cfg_scale * \
                            (v_pred_label - v_pred_uncond)
                    x = x + v * delta_t  # Euler sampling.
                if FLAGS.model.use_stable_vae:
                    x = vae_decode(x)  # Image is in [-1, 1] space.
                x = jax.image.resize(
                    x, (x.shape[0], 299, 299, 3), method='bilinear', antialias=False)
                x = jnp.clip(x, -1, 1)
                # [devices, batch//devices, 2048]
                acts = get_fid_activations(x)[..., 0, 0, :]
                acts = jax.experimental.multihost_utils.process_allgather(acts)
                acts = np.array(acts)
                activations.append(acts)
            return activations

        if FLAGS.fid_stats is not None:
            denoise_timesteps_list = [1, 4, 32]
            if FLAGS.model.denoise_timesteps == 128:
                denoise_timesteps_list.append(128)
            if FLAGS.model.cfg_scale != 0:
                denoise_timesteps_list.append('cfg')
            for denoise_timesteps in denoise_timesteps_list:
                if denoise_timesteps == 'cfg':
                    activations = do_fid_calc(
                        FLAGS.model.cfg_scale, FLAGS.model.denoise_timesteps)
                else:
                    activations = do_fid_calc(
                        1 if FLAGS.model.cfg_scale != 0 else 0, denoise_timesteps)
                if jax.process_index() == 0:
                    activations = np.concatenate(activations, axis=0)
                    activations = activations.reshape(
                        (-1, activations.shape[-1]))
                    mu1 = np.mean(activations, axis=0)
                    sigma1 = np.cov(activations, rowvar=False)
                    fid = fid_from_stats(
                        mu1, sigma1, truth_fid_stats['mu'], truth_fid_stats['sigma'])
                    print(
                        f"FID for denoise_timesteps {denoise_timesteps} is {fid}")
                    wandb.log(
                        {f'fid/timesteps/{denoise_timesteps}': fid}, step=step)<|MERGE_RESOLUTION|>--- conflicted
+++ resolved
@@ -11,7 +11,6 @@
 import csv
 ##############################################################################
 from helper_eval_for_mb import stream_mbvar_and_csv, _nice_xticks, _plot_mbvar
-
 
 
 def eval_model(
@@ -57,27 +56,6 @@
         eps_eval = jax.random.normal(eval_key, batch_images.shape)
 
         def process_img(img):
-<<<<<<< HEAD
-            # Nhận (N,H,W,C) hoặc (H,W,C). Chỉ cắt batch nếu THỰC SỰ có batch.
-            if img.ndim == 4:
-                img = img[0]                  # (H,W,C)
-            elif img.ndim != 3:
-                raise ValueError(
-                    f"Unexpected image ndim={img.ndim}, expected 3 or 4")
-
-            # Nếu grayscale với C=1 thì chuyển về (H,W) cho imshow.
-            if img.shape[-1] == 1:
-                img = img[..., 0]             # (H,W)
-
-            # Nếu dùng Stable-VAE latent -> decode sau khi chuẩn hoá shape
-            if FLAGS.model.use_stable_vae:
-                img = vae_decode(img[None])[0]  # -> (H,W,3)
-
-            # Chuẩn hoá về [0,1]
-            img = jnp.clip(img * 0.5 + 0.5, 0, 1)
-
-            # Trả về NumPy host array cho matplotlib
-=======
             # to JAX array
             img = jnp.asarray(img)
 
@@ -106,7 +84,6 @@
             img = img * 0.5 + 0.5
             img = jnp.clip(img, 0, 1)
 
->>>>>>> 2f4196b0
             return np.array(img)
 
         @partial(jax.jit, static_argnums=(5,))
@@ -177,12 +154,8 @@
                         dt_base, valid_images.shape[0] // 8)  # [batch, etc]
                     dt = 2.0 ** (-dt_base)
                     t = 1 - dt
-<<<<<<< HEAD
-                eps_tile = jnp.repeat(eps, 8, axis=0)[:valid_images.shape[0]]
-=======
                 eps_tile = jnp.repeat(eps_one_step, 8, axis=0)[
                     :valid_images.shape[0]]
->>>>>>> 2f4196b0
                 valid_images_tile = jnp.repeat(valid_images, 8, axis=0)[
                     :valid_images.shape[0]]
                 t_full = t[..., None, None, None]
@@ -192,28 +165,6 @@
                 v_pred = call_model(
                     train_state, x_t, t, dt_base, valid_labels_sharded if FLAGS.model.cfg_scale != 0 else labels_uncond)
                 x_1_pred = x_t + v_pred * (1-t[..., None, None, None])
-<<<<<<< HEAD
-                x_t = jax.experimental.multihost_utils.process_allgather(x_t)
-                x_1_pred = jax.experimental.multihost_utils.process_allgather(
-                    x_1_pred)
-                valid_images_gather = jax.experimental.multihost_utils.process_allgather(
-                    shard_data(valid_images_tile))
-                if jax.process_index() == 0:
-                    # valid_images_gather is [batchsize] wide. Every 8 corresponds to a timescale.
-                    fig, axs = plt.subplots(8, 4*3, figsize=(30, 30))
-
-                    for j in range(min(4, valid_images_gather.shape[0] // 8)):
-                        for k in range(8):
-                            axs[k, 3*j].imshow(process_img(
-                                valid_images_gather[j*8 + k]), vmin=0, vmax=1)
-                            axs[k, 3*j +
-                                1].imshow(process_img(x_t[j*8 + k]), vmin=0, vmax=1)
-                            axs[k, 3*j +
-                                2].imshow(process_img(x_1_pred[j*8 + k]), vmin=0, vmax=1)
-                    wandb.log(
-                        {f'reconstruction_{dt_type}': wandb.Image(fig)}, step=step)
-                    plt.close(fig)
-=======
                 x_t_host = np.array(jax.device_get(x_t))
                 x1_host = np.array(jax.device_get(x_1_pred))
                 valid_host = np.array(jax.device_get(valid_images_tile))
@@ -247,7 +198,6 @@
                             axs[k, 3*j + 0].set_axis_off()
                             axs[k, 3*j + 1].set_axis_off()
                             axs[k, 3*j + 2].set_axis_off()
->>>>>>> 2f4196b0
 
                     wandb.log(
                         {f"reconstruction_{dt_type}": wandb.Image(fig)}, step=step)
@@ -267,13 +217,6 @@
                 do_cfg = True
             all_x = []
             delta_t = 1.0 / denoise_timesteps
-<<<<<<< HEAD
-            x = eps  # [local_batch, ...]
-            x = shard_data(x)  # [batch, ...] (on all devices)
-            for ti in range(denoise_timesteps):
-                t = ti / denoise_timesteps  # From x_0 (noise) to x_1 (data)
-                t_vector = jnp.full((eps.shape[0],), t)
-=======
             # x = eps # [local_batch, ...]
             # x = shard_data(x) # [batch, ...] (on all devices)
 
@@ -285,7 +228,6 @@
             for ti in range(denoise_timesteps):
                 t = ti / denoise_timesteps  # From x_0 (noise) to x_1 (data)
                 t_vector = jnp.full((B_local,), t)  # (thay vì eps.shape[0])
->>>>>>> 2f4196b0
                 dt_base = jnp.ones_like(t_vector) * np.log2(denoise_timesteps)
                 if FLAGS.model.train_type == 'livereflow' and denoise_timesteps < 128:
                     dt_base = jnp.zeros_like(t_vector)
